package base

import (
	"bufio"
	"bytes"
	"flag"
	"fmt"
	"io"
	"strings"

	"github.com/hashicorp/consul/api"
	"github.com/mitchellh/cli"
	text "github.com/tonnerre/golang-text"
)

// maxLineLength is the maximum width of any line.
const maxLineLength int = 72

// FlagSetFlags is an enum to define what flags are present in the
// default FlagSet returned.
type FlagSetFlags uint

const (
	FlagSetNone       FlagSetFlags = 1 << iota
	FlagSetClientHTTP FlagSetFlags = 1 << iota
	FlagSetServerHTTP FlagSetFlags = 1 << iota

	FlagSetHTTP = FlagSetClientHTTP | FlagSetServerHTTP
)

type Command struct {
	Ui    cli.Ui
	Flags FlagSetFlags

	flagSet *flag.FlagSet

	// These are the options which correspond to the HTTP API options
	httpAddr   stringValue
	token      stringValue
	datacenter stringValue
	stale      boolValue
}

// HTTPClient returns a client with the parsed flags. It panics if the command
// does not accept HTTP flags or if the flags have not been parsed.
func (c *Command) HTTPClient() (*api.Client, error) {
	if !c.hasClientHTTP() && !c.hasServerHTTP() {
		panic("no http flags defined")
	}
	if !c.flagSet.Parsed() {
		panic("flags have not been parsed")
	}

	config := api.DefaultConfig()
	c.httpAddr.Merge(&config.Address)
	c.token.Merge(&config.Token)
	c.datacenter.Merge(&config.Datacenter)
	return api.NewClient(config)
}

<<<<<<< HEAD
func (c *Command) HTTPAddr() string {
	return c.httpAddr.String()
}

func (c *Command) HTTPToken() string {
	return c.token.String()
}

=======
>>>>>>> 579addc1
func (c *Command) HTTPDatacenter() string {
	return c.datacenter.String()
}

func (c *Command) HTTPStale() bool {
	var stale bool
	c.stale.Merge(&stale)
	return stale
}

// httpFlagsClient is the list of flags that apply to HTTP connections.
func (c *Command) httpFlagsClient(f *flag.FlagSet) *flag.FlagSet {
	if f == nil {
		f = flag.NewFlagSet("", flag.ContinueOnError)
	}

	f.Var(&c.httpAddr, "http-addr",
		"The `address` and port of the Consul HTTP agent. The value can be an IP "+
			"address or DNS address, but it must also include the port. This can "+
			"also be specified via the CONSUL_HTTP_ADDR environment variable. The "+
			"default value is 127.0.0.1:8500.")
	f.Var(&c.token, "token",
		"ACL token to use in the request. This can also be specified via the "+
			"CONSUL_HTTP_TOKEN environment variable. If unspecified, the query will "+
			"default to the token of the Consul agent at the HTTP address.")

	return f
}

// httpFlagsServer is the list of flags that apply to HTTP connections.
func (c *Command) httpFlagsServer(f *flag.FlagSet) *flag.FlagSet {
	if f == nil {
		f = flag.NewFlagSet("", flag.ContinueOnError)
	}

	f.Var(&c.datacenter, "datacenter",
		"Name of the datacenter to query. If unspecified, this will default to "+
			"the datacenter of the queried agent.")
	f.Var(&c.stale, "stale",
		"Permit any Consul server (non-leader) to respond to this request. This "+
			"allows for lower latency and higher throughput, but can result in "+
			"stale data. This option has no effect on non-read operations. The "+
			"default value is false.")

	return f
}

// NewFlagSet creates a new flag set for the given command. It automatically
// generates help output and adds the appropriate API flags.
func (c *Command) NewFlagSet(command cli.Command) *flag.FlagSet {
	f := flag.NewFlagSet("", flag.ContinueOnError)
	f.Usage = func() { c.Ui.Error(command.Help()) }

	if c.hasClientHTTP() {
		c.httpFlagsClient(f)
	}

	if c.hasServerHTTP() {
		c.httpFlagsServer(f)
	}

	errR, errW := io.Pipe()
	errScanner := bufio.NewScanner(errR)
	go func() {
		for errScanner.Scan() {
			c.Ui.Error(errScanner.Text())
		}
	}()
	f.SetOutput(errW)

	c.flagSet = f

	return f
}

// Parse is used to parse the underlying flag set.
func (c *Command) Parse(args []string) error {
	return c.flagSet.Parse(args)
}

// Help returns the help for this flagSet.
func (c *Command) Help() string {
<<<<<<< HEAD
=======
	// Some commands with subcommands (kv/snapshot) call this without initializing
	// any flags first, so exit early to avoid a panic
>>>>>>> 579addc1
	if c.flagSet == nil {
		return ""
	}
	return c.helpFlagsFor(c.flagSet)
}

// hasClientHTTP returns true if this meta command contains client HTTP flags.
func (c *Command) hasClientHTTP() bool {
	return c.Flags&FlagSetClientHTTP != 0
}

// hasServerHTTP returns true if this meta command contains server HTTP flags.
func (c *Command) hasServerHTTP() bool {
	return c.Flags&FlagSetServerHTTP != 0
}

// helpFlagsFor visits all flags in the given flag set and prints formatted
// help output. This function is sad because there's no "merging" of command
// line flags. We explicitly pull out our "common" options into another section
// by doing string comparisons :(.
func (c *Command) helpFlagsFor(f *flag.FlagSet) string {
	httpFlagsClient := c.httpFlagsClient(nil)
	httpFlagsServer := c.httpFlagsServer(nil)

	var out bytes.Buffer

	firstHTTP := true
	if c.hasClientHTTP() {
		if firstHTTP {
			printTitle(&out, "HTTP API Options")
			firstHTTP = false
		}
		httpFlagsClient.VisitAll(func(f *flag.Flag) {
			printFlag(&out, f)
		})
	}
	if c.hasServerHTTP() {
		if firstHTTP {
			printTitle(&out, "HTTP API Options")
			firstHTTP = false
		}
		httpFlagsServer.VisitAll(func(f *flag.Flag) {
			printFlag(&out, f)
		})
	}

	firstCommand := true
	f.VisitAll(func(f *flag.Flag) {
		// Skip HTTP flags as they will be grouped separately
		if flagContains(httpFlagsClient, f) || flagContains(httpFlagsServer, f) {
			return
		}
		if firstCommand {
			printTitle(&out, "Command Options")
			firstCommand = false
		}
		printFlag(&out, f)
	})

	return strings.TrimRight(out.String(), "\n")
}

// printTitle prints a consistently-formatted title to the given writer.
func printTitle(w io.Writer, s string) {
	fmt.Fprintf(w, "%s\n\n", s)
}

// printFlag prints a single flag to the given writer.
func printFlag(w io.Writer, f *flag.Flag) {
	example, _ := flag.UnquoteUsage(f)
	if example != "" {
		fmt.Fprintf(w, "  -%s=<%s>\n", f.Name, example)
	} else {
		fmt.Fprintf(w, "  -%s\n", f.Name)
	}

	indented := wrapAtLength(f.Usage, 5)
	fmt.Fprintf(w, "%s\n\n", indented)
}

// flagContains returns true if the given flag is contained in the given flag
// set or false otherwise.
func flagContains(fs *flag.FlagSet, f *flag.Flag) bool {
	var skip bool

	fs.VisitAll(func(hf *flag.Flag) {
		if skip {
			return
		}

		if f.Name == hf.Name && f.Usage == hf.Usage {
			skip = true
			return
		}
	})

	return skip
}

// wrapAtLength wraps the given text at the maxLineLength, taking into account
// any provided left padding.
func wrapAtLength(s string, pad int) string {
	wrapped := text.Wrap(s, maxLineLength-pad)
	lines := strings.Split(wrapped, "\n")
	for i, line := range lines {
		lines[i] = strings.Repeat(" ", pad) + line
	}
	return strings.Join(lines, "\n")
}<|MERGE_RESOLUTION|>--- conflicted
+++ resolved
@@ -58,7 +58,6 @@
 	return api.NewClient(config)
 }
 
-<<<<<<< HEAD
 func (c *Command) HTTPAddr() string {
 	return c.httpAddr.String()
 }
@@ -67,8 +66,6 @@
 	return c.token.String()
 }
 
-=======
->>>>>>> 579addc1
 func (c *Command) HTTPDatacenter() string {
 	return c.datacenter.String()
 }
@@ -151,11 +148,8 @@
 
 // Help returns the help for this flagSet.
 func (c *Command) Help() string {
-<<<<<<< HEAD
-=======
 	// Some commands with subcommands (kv/snapshot) call this without initializing
 	// any flags first, so exit early to avoid a panic
->>>>>>> 579addc1
 	if c.flagSet == nil {
 		return ""
 	}
