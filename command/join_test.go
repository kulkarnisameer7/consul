--- conflicted
+++ resolved
@@ -2,14 +2,10 @@
 
 import (
 	"fmt"
-<<<<<<< HEAD
-=======
-	"github.com/hashicorp/consul/command/base"
-	"github.com/mitchellh/cli"
->>>>>>> 579addc1
 	"strings"
 	"testing"
 
+	"github.com/hashicorp/consul/command/base"
 	"github.com/mitchellh/cli"
 )
 
